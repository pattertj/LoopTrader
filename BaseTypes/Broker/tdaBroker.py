'''
The concrete implementation of the generic LoopTrader Broker class for communication with TD Ameritrade.

Classes:

    TdaBroker

Functions:

    get_account()
    place_order()
    get_order()
    cancel_order()
    get_option_chain()
    get_market_hours()
'''

import datetime as dtime
import logging
from collections import OrderedDict
from os import getenv

import attr
import BaseTypes.Mediator.reqRespTypes as baseRR
from BaseTypes.Broker.abstractBroker import Broker
from BaseTypes.Component.abstractComponent import Component
from td.client import TDClient
from td.option_chain import OptionChain

logger = logging.getLogger('autotrader')


@attr.s(auto_attribs=True)
class TdaBroker(Broker, Component):
    '''The concrete implementation of the generic LoopTrader Broker class for communication with TD Ameritrade.'''

    client_id: str = attr.ib(default=getenv('TDAMERITRADE_CLIENT_ID'), validator=attr.validators.instance_of(str))
    redirect_uri: str = attr.ib(default=getenv('REDIRECT_URL'), validator=attr.validators.instance_of(str))
    account_number: str = attr.ib(default=getenv('TDAMERITRADE_ACCOUNT_NUMBER'), validator=attr.validators.instance_of(str))
    credentials_path: str = attr.ib(default=getenv('CREDENTIALS_PATH'), validator=attr.validators.instance_of(str))
    maxretries: int = attr.ib(default=3, validator=attr.validators.instance_of(int), init=False)

    def get_account(self, request: baseRR.GetAccountRequestMessage) -> baseRR.GetAccountResponseMessage:
        '''The function for reading account details from TD Ameritrade.'''

        # Build Request
        optionalfields = []

        if request.orders:
            optionalfields.append('orders')
        if request.positions:
            optionalfields.append('positions')

        # Get Account Details
        for attempt in range(self.maxretries):
            try:
                account = self.getsession().get_accounts(
                    getenv('TDAMERITRADE_ACCOUNT_NUMBER'), fields=optionalfields)
            except Exception:
                # Work backwards on severity level of logging based on the maxretry value
                if attempt >= self.maxretries:
                    logger.exception('Failed to get Account {}. Attempt #{}'.format(getenv('TDAMERITRADE_ACCOUNT_NUMBER'), attempt))
                elif attempt == self.maxretries - 1:
                    logger.error('Failed to get Account {}. Attempt #{}'.format(getenv('TDAMERITRADE_ACCOUNT_NUMBER'), attempt))
                elif attempt == self.maxretries - 2:
                    logger.warning('Failed to get Account {}. Attempt #{}'.format(getenv('TDAMERITRADE_ACCOUNT_NUMBER'), attempt))
                elif attempt <= self.maxretries - 3:
                    logger.info('Failed to get Account {}. Attempt #{}'.format(getenv('TDAMERITRADE_ACCOUNT_NUMBER'), attempt))

        # Stub response message
        response = baseRR.GetAccountResponseMessage()
        response.positions = []
        response.orders = []
        response.currentbalances = baseRR.AccountBalance()

        # If we requested Orders, build them
        if request.orders:
            orders = account.get('securitiesAccount').get('orderStrategies')

            # Build Orders
            if orders is not None:
                response. orders = self.build_account_orders(orders)

        # If we requested positions, build them
        if request.positions:
            positions = account.get('securitiesAccount').get('positions')

            # Build Positions
            if positions is not None:
                response.positions = self.build_account_positions(positions)

        # Grab Balances
        currentbalances = account.get('securitiesAccount').get('currentBalances')
        response.currentbalances.buyingpower = currentbalances.get('buyingPowerNonMarginableTrade')
        response.currentbalances.liquidationvalue = currentbalances.get('liquidationValue')

        # Return Results
        return response

    def build_account_positions(self, positions) -> list[baseRR.AccountPosition]:
        '''Builds a list of Account Positions from a raw list of positions.'''
        response = []

        for position in positions:
            # Build Position
            accountposition = self.build_account_position(position)
            # Append Position
            response.append(accountposition)

    @staticmethod
    def build_account_order_leg(leg: dict):
        '''Transforms a TDA order leg dictionary into a LoopTrader order leg'''
        accountorderleg = baseRR.AccountOrderLeg()
        accountorderleg.legid = leg.get('legId')
        accountorderleg.instruction = leg.get('instruction')
        accountorderleg.positioneffect = leg.get('positionEffect')
        accountorderleg.quantity = leg.get('quantity')

        instrument = dict(leg.get('instrument'))

        if instrument is not None:
            accountorderleg.cusip = instrument.get('cusip')
            accountorderleg.symbol = instrument.get('symbol')
            accountorderleg.description = instrument.get('description')
            accountorderleg.putcall = instrument.get('putCall')
        return accountorderleg

    @staticmethod
    def build_account_order(order: dict):
        '''Transforms a TDA order dictionary into a LoopTrader order'''

        accountorder = baseRR.AccountOrder()
        accountorder.duration = order.get('duration')
        accountorder.quantity = order.get('quantity')
        accountorder.filledquantity = order.get('filledQuantity')
        accountorder.price = order.get('price')
        accountorder.orderid = order.get('orderId')
        accountorder.status = order.get('status')
        accountorder.enteredtime = order.get('enteredTime')
        accountorder.closetime = order.get('closeTime')
        accountorder.accountid = order.get('accountId')
        accountorder.cancelable = order.get('cancelable')
        accountorder.editable = order.get('editable')
        accountorder.legs = []
        return accountorder

    @staticmethod
    def build_account_position(position: dict):
        '''Transforms a TDA position dictionary into a LoopTrader position'''

        accountposition = baseRR.AccountPosition()
        accountposition.shortquantity = int(position.get('shortQuantity'))
        accountposition.averageprice = float(position.get('averagePrice'))
        accountposition.longquantity = int(position.get('longQuantity'))

        instrument = dict(position.get('instrument'))

        if instrument is not None:
            accountposition.assettype = instrument.get('assetType')
            accountposition.description = instrument.get('description')
            accountposition.putcall = instrument.get('putCall')
            accountposition.symbol = instrument.get('symbol')
            accountposition.underlyingsymbol = instrument.get('underlyingSymbol')
        return accountposition

    def build_account_orders(self, orders) -> list[baseRR.AccountOrder]:
        '''Builds a list of Account Orders from a raw list of orders.'''
        response = []

        order: dict
        for order in orders:
            accountorder = self.build_account_order(order)
            for leg in order.get('orderLegCollection'):
                # Build Leg
                accountorderleg = self.build_account_order_leg(leg)
                # Append Leg
                accountorder.legs.append(accountorderleg)
            # Append Order
            response.append(accountorder)

        return response

    def place_order(self, request: baseRR.PlaceOrderRequestMessage) -> baseRR.PlaceOrderResponseMessage:
        ''' The function for placing an order with TD Ameritrade.'''

        # Validate the request
        if request is None:
            logger.error("Order is None")
            raise KeyError("Order is None")

        # Build Request. This is the bare minimum, we could extend the available request parameters in the future
        orderrequest = OrderedDict()
        orderrequest['orderStrategyType'] = request.orderstrategytype
        orderrequest['orderType'] = request.ordertype
        orderrequest['session'] = request.ordersession
        orderrequest['duration'] = request.duration
        orderrequest['price'] = request.price
        orderrequest['orderLegCollection'] = [
            {
                'instruction': request.instruction,
                'quantity': request.quantity,
                'instrument': {
                    'assetType': request.assettype,
                    'symbol': request.symbol
                }
            }
        ]

        # Log the Order
        logger.info("Your order being placed is: {} ".format(orderrequest))

        # Place the Order
        try:
            orderresponse = self.getsession().place_order(
                account=self.account_number, order=orderrequest)
            logger.info("Order {} Placed".format(orderresponse['order_id']))
        except Exception:
            logger.exception("Failed to place order.")

        response = baseRR.PlaceOrderResponseMessage()
        response.orderid = orderresponse.get('order_id')

        # Return the Order ID
        return response

    def get_order(self, request: baseRR.GetOrderRequestMessage) -> baseRR.GetOrderResponseMessage:
        '''Reads a single order from TDA and returns it's details'''

        for attempt in range(self.maxretries):
            try:
                order = self.getsession().get_orders(account=self.account_number, order_id=str(request.orderid))
            except Exception:
                # Work backwards on severity level of logging based on the maxretry value
                if attempt >= self.maxretries:
                    logger.exception("Failed to read order {}.".format(str(request.orderid)))
                elif attempt == self.maxretries - 1:
                    logger.error("Failed to read order {}.".format(str(request.orderid)))
                elif attempt == self.maxretries - 2:
                    logger.warning("Failed to read order {}.".format(str(request.orderid)))
                elif attempt <= self.maxretries - 3:
                    logger.info("Failed to read order {}.".format(str(request.orderid)))

        response = baseRR.GetOrderResponseMessage()
        response.accountid = order.get('accountId')
        response.closetime = order.get('closeTime')
        response.enteredtime = order.get('enteredTime')
        response.orderid = order.get('orderId')
        response.status = order.get('status')

        orderleg = order.get('orderLegCollection')[0]

        if orderleg is not None:
            response.instruction = orderleg.get('instruction')
            response.positioneffect = orderleg.get('positionEffect')

        instrument = orderleg.get('instrument')

        if instrument is not None:
            response.description = instrument.get('description')
            response.symbol = instrument.get('symbol')

        return response

    def get_option_chain(self, request: baseRR.GetOptionChainRequestMessage) -> baseRR.GetOptionChainResponseMessage:
        '''Reads the option chain for a given symbol, date range, and contract type.'''

        if request is None:
            logger.error("OptionChainRequest is None.")

        optionchainrequest = {
            'symbol': request.symbol,
            'contractType': request.contracttype,
            'includeQuotes': "TRUE" if request.includequotes is True else "FALSE",
            'range': request.optionrange,
            'fromDate': request.fromdate,
            'toDate': request.todate
        }

        optionchainobj = OptionChain()
        optionchainobj.query_parameters = optionchainrequest

        if optionchainobj.validate_chain():
            for attempt in range(self.maxretries):
                try:
                    optionschain = self.getsession().get_options_chain(optionchainrequest)
                except Exception:
                    # Work backwards on severity level of logging based on the maxretry value
                    if attempt >= self.maxretries:
                        logger.exception('Failed to get Options Chain. Attempt #{}'.format(attempt))
                    elif attempt == self.maxretries - 1:
                        logger.error('Failed to get Options Chain. Attempt #{}'.format(attempt))
                    elif attempt == self.maxretries - 2:
                        logger.warning('Failed to get Options Chain. Attempt #{}'.format(attempt))
                    elif attempt <= self.maxretries - 3:
                        logger.info('Failed to get Options Chain. Attempt #{}'.format(attempt))

        else:
            logger.error("Invalid OptionChainRequest.")
            raise KeyError("Invalid OptionChainRequest.")

        response = baseRR.GetOptionChainResponseMessage()
        response.symbol = optionschain.get('symbol')
        response.status = optionschain.get('status')
        response.underlyinglastprice = optionschain.get('underlyingPrice')
        response.volatility = optionschain.get('volatility')
        response.putexpdatemap = []
        response.callexpdatemap = []

        puts = dict(optionschain.get('putExpDateMap'))
        calls = dict(optionschain.get('callExpDateMap'))

        response.putexpdatemap = self.build_option_chain(puts)
        response.callexpdatemap = self.build_option_chain(calls)

        return response

    def cancel_order(self, request: baseRR.CancelOrderRequestMessage) -> baseRR.CancelOrderResponseMessage:
        '''Cancels a given order ID.'''

        try:
            accountnumber = getenv('TDAMERITRADE_ACCOUNT_NUMBER')
            orderidstr = str(request.orderid)

            cancelresponse = self.getsession().cancel_order(account=accountnumber, order_id=orderidstr)
        except Exception:
            logger.exception("Failed to cancel order {}.".format(str(request.orderid)))

        response = baseRR.CancelOrderResponseMessage()
        response.responsecode = cancelresponse.get('status_code')

        return response

    def get_market_hours(self, request: baseRR.GetMarketHoursRequestMessage) -> baseRR.GetMarketHoursResponseMessage:
        '''Gets the opening and closing market hours for a given day.'''

        markets = [request.market]

        # Get Market Hours
        for attempt in range(self.maxretries):
            try:
                hours = self.getsession().get_market_hours(markets=markets, date=str(request.datetime))
                break
            except Exception:
                err = 'Failed to get market hours for {} on {}. Attempt #{}'
                # Work backwards on severity level of logging based on the maxretry value
                if attempt >= self.maxretries:
                    logger.exception(err.format(markets, request.datetime, attempt),)
                elif attempt == self.maxretries - 1:
                    logger.error(err.format(markets, request.datetime, attempt))
                elif attempt == self.maxretries - 2:
                    logger.warning(err.format(markets, request.datetime, attempt))
                elif attempt <= self.maxretries - 3:
                    logger.info(err.format(markets, request.datetime, attempt))

        markettype: dict
        for markettype in hours.values():

            details: dict
            for type, details in markettype.items():
                if type == request.product:
                    sessionhours = dict(details.get('sessionHours'))

                    return self.process_session_hours(sessionhours, details)

<<<<<<< HEAD
                            startdt = dtime.datetime.strptime(str(dict(markethours[0]).get('start')), "%Y-%m-%dT%H:%M:%S%z")
                            enddt = dtime.datetime.strptime(str(dict(markethours[0]).get('end')), "%Y-%m-%dT%H:%M:%S%z")

                            response.start = startdt.astimezone(dtime.timezone.utc)
                            response.end = enddt.astimezone(dtime.timezone.utc)
                            response.isopen = details.get('isOpen')
=======
        return None
>>>>>>> da45ed5e

    def process_session_hours(self, sessionhours: dict, details: dict) -> baseRR.GetMarketHoursResponseMessage:
        '''Iterates session hours to build a market hours response'''
        for session, markethours in sessionhours.items():
            if session == 'regularMarket':
                response = self.build_market_hours_response(markethours, details)
        return response

    @staticmethod
    def build_market_hours_response(markethours: list, details: dict) -> baseRR.GetMarketHoursResponseMessage:
        '''Builds a Market Hours reponse Message for given details'''
        response = baseRR.GetMarketHoursResponseMessage

        startdt = dtime.datetime.strptime(str(dict(markethours[0]).get('start')), "%Y-%m-%dT%H:%M:%S%z")
        enddt = dtime.datetime.strptime(str(dict(markethours[0]).get('end')), "%Y-%m-%dT%H:%M:%S%z")
        response.start = startdt.astimezone(dtime.timezone.utc)
        response.end = enddt.astimezone(dtime.timezone.utc)
        response.isopen = details.get('isOpen')
        return response

    def getsession(self) -> TDClient:
        '''Generates a TD Client session'''

        return TDClient(
            client_id=self.client_id,
            redirect_uri=self.redirect_uri,
            account_number=self.account_number,
            credentials_path=self.credentials_path
        )

    def getaccesstoken(self):
        '''Retrieves a new access token.'''

        try:
            self.getsession().grab_access_token()
        except Exception:
            logger.exception('Failed to get access token.')

    # Static Methods
    @staticmethod
    def build_option_chain(rawoptionchain: dict) -> list[baseRR.GetOptionChainResponseMessage.ExpirationDate]:
        '''Transforms a TDA option chain dictionary into a LoopTrader option chain'''

        response = []

        expiration: str
        strikes: dict
        for expiration, strikes in rawoptionchain.items():
            exp = expiration.split(":", 1)

            expiry = baseRR.GetOptionChainResponseMessage.ExpirationDate()
            expiry.expirationdate = exp[0]
            expiry.daystoexpiration = int(exp[1])
            expiry.strikes = {}

            details: list
            for details in strikes.values():
                detail: dict
                for detail in details:
                    strikeresponse = baseRR.GetOptionChainResponseMessage.ExpirationDate.Strike()
                    strikeresponse.strike = detail.get('strikePrice')
                    strikeresponse.bid = detail.get('bid')
                    strikeresponse.ask = detail.get('ask')
                    strikeresponse.delta = detail.get('delta')
                    strikeresponse.gamma = detail.get('gamma')
                    strikeresponse.theta = detail.get('theta')
                    strikeresponse.vega = detail.get('vega')
                    strikeresponse.rho = detail.get('rho')
                    strikeresponse.symbol = detail.get('symbol')
                    strikeresponse.description = detail.get('description')
                    strikeresponse.putcall = detail.get('putCall')
                    strikeresponse.settlementtype = detail.get('settlementType')
                    strikeresponse.expirationtype = detail.get('expirationType')

                    expiry.strikes[float(detail.get('strikePrice'))] = strikeresponse

            response.append(expiry)

        return response<|MERGE_RESOLUTION|>--- conflicted
+++ resolved
@@ -362,16 +362,7 @@
 
                     return self.process_session_hours(sessionhours, details)
 
-<<<<<<< HEAD
-                            startdt = dtime.datetime.strptime(str(dict(markethours[0]).get('start')), "%Y-%m-%dT%H:%M:%S%z")
-                            enddt = dtime.datetime.strptime(str(dict(markethours[0]).get('end')), "%Y-%m-%dT%H:%M:%S%z")
-
-                            response.start = startdt.astimezone(dtime.timezone.utc)
-                            response.end = enddt.astimezone(dtime.timezone.utc)
-                            response.isopen = details.get('isOpen')
-=======
         return None
->>>>>>> da45ed5e
 
     def process_session_hours(self, sessionhours: dict, details: dict) -> baseRR.GetMarketHoursResponseMessage:
         '''Iterates session hours to build a market hours response'''
