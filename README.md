
<h1 align="center">
  <br>
  LoopTrader
  <br>
</h1>

<h4 align="center">An extensible options trading bot built on top of Python.</h4>

<p align="center">
  <a href="#key-features">Key Features</a> •
  <a href="#how-to-use">How To Use</a> •
  <a href="#architecture">Architecture</a> •
<<<<<<< HEAD
  <a href="#architecture">Architecture</a> •
=======
>>>>>>> bb07b296
  <a href="#license">License</a>
</p>

## Key Features

The goal for LoopTrader is to provide a flexible engine for running one or more option trading strategies in real-time against provided broker API's. The Key Features include:

* Simple to setup and run multiple trading bots
* Extensibility for various brokers, trading strategies, and logging patterns
* Local storage for trades and orders

## How To Use

To clone and run this application, you'll need [Git](https://git-scm.com) installed on your computer. From your command line:

```bash
# Clone this repository
$ git clone https://github.com/pattertj/LoopTrader/

# Go into the repository
$ cd LoopTrader

# Run main.py
$ python main.py
```

## Architecture

LoopTrader is built on top of the latest version of Python and implements two main patterns: [Mediator](https://sourcemaking.com/design_patterns/mediator) and [Strategy](https://sourcemaking.com/design_patterns/strategy)

The Mediator pattern allow us to maintain independant components for the Broker API, Strategy, and Local DB's. This let's the user pick and choose the components to include in their Bot.

The Strategy pattern allows us to develop multiple implementations of trading strategies for the bot to execute.

The core components of LoopTrader are outlined below. For anyone interested in extending LoopTrader to a new Broker or Strategy, take a look at main.py for how to set up your Bot and the sections below for how to extend the components.

### Component

The Component abstract class is the base class for our pieces of a Bot, it should be on all classes that intend to be processed by the Bot.

### Mediator

The Mediator abstract class is represented in it's concrete form as the Bot, it is the core object for coordinating the Component pieces, and handling the looping of Strategies.

### Broker

The Broker abstract class represents the base class for concrete Broker implementations. This includes basic information about connecting to the Broker and Abstract Methods for acting on the Broker. Today LoopTrader includes support for:

### How To Add Custom Strategies

Custom Strategies can be added by creating a new class inheriting from Strategy and Component and implementing the required abstract methods. This pattern will allow you communicate with the bot in a standard way and keep strategies plug-and-play.

### How To Add Different Brokers

New Brokers can be added by creating a new class inheriting from Broker and Component and implementing the required abstract methods. This pattern will allow you communicate with the bot in a standard way and keep Brokers plug-and-play.


* [TD Ameritrade](https://developer.tdameritrade.com/apis)

### Database

The Database abstract class provides the scaffolding CRUD operations for various concrete local storage implementations. Currently this portion is not functional but the plan is to initially provide support for [Sqlite](https://sqlite.org/index.html).

### Strategy

The Strategy abstract class is the base for all Strategies implemented in LoopTrader. Most of the logic within LoopTrader exists within the concrete Strategies to dertermine when to open and close positions. The first concrete strategy in progress is CashSecuredPuts selected by target Delta.

## License

GNU General Public License v3.0

---

> GitHub [@pattertj](https://github.com/pattertj) &nbsp;&middot;&nbsp;<|MERGE_RESOLUTION|>--- conflicted
+++ resolved
@@ -11,10 +11,6 @@
   <a href="#key-features">Key Features</a> •
   <a href="#how-to-use">How To Use</a> •
   <a href="#architecture">Architecture</a> •
-<<<<<<< HEAD
-  <a href="#architecture">Architecture</a> •
-=======
->>>>>>> bb07b296
   <a href="#license">License</a>
 </p>
 
