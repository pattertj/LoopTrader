--- conflicted
+++ resolved
@@ -117,7 +117,6 @@
         self, request: baseRR.ReadOpenPositionsByStrategyIDRequest
     ) -> Union[baseRR.ReadOpenPositionsByStrategyIDResponse, None]:
         raise NotImplementedError(
-<<<<<<< HEAD
             "Each mediator must implement the 'read_open_db_position_by_strategy_id' method."
         )
 
@@ -126,8 +125,6 @@
     ) -> Union[baseRR.ReadOrdersByPositionIDResponse, None]:
         raise NotImplementedError(
             "Each mediator must implement the 'read_orders_by_position_id' method."
-=======
-            "Each mediator must implement the 'create_db_position' method."
         )
 
     def get_quote(
@@ -135,5 +132,4 @@
     ) -> Union[baseRR.GetQuoteResponseMessage, None]:
         raise NotImplementedError(
             "Each mediator must implement the 'get_quote' method."
->>>>>>> d960e317
         )