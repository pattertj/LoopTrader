--- conflicted
+++ resolved
@@ -576,19 +576,11 @@
         },
         "identify": {
             "hashes": [
-<<<<<<< HEAD
-                "sha256:3a8493cf49cfe4b28d50865e38f942c11be07a7b0aab8e715073e17f145caacc",
-                "sha256:96c57d493184daecc7299acdeef0ad7771c18a59931ea927942df393688fe849"
-            ],
-            "markers": "python_full_version >= '3.6.1'",
-            "version": "==2.2.9"
-=======
                 "sha256:18d0c531ee3dbc112fa6181f34faa179de3f57ea57ae2899754f16a7e0ff6421",
                 "sha256:5b41f71471bc738e7b586308c3fca172f78940195cb3bf6734c1e66fdac49306"
             ],
             "markers": "python_full_version >= '3.6.1'",
             "version": "==2.2.10"
->>>>>>> 669aa088
         },
         "iniconfig": {
             "hashes": [
@@ -766,11 +758,7 @@
                 "sha256:fdc842473cd33f45ff6bce46aea678a54e3d21f1b61a7750ce3c498eedfe25d6",
                 "sha256:fe69978f3f768926cfa37b867e3843918e012cf83f680806599ddce33c2c68b0"
             ],
-<<<<<<< HEAD
-            "index": "pypi",
-=======
             "markers": "python_version >= '2.7' and python_version not in '3.0, 3.1, 3.2, 3.3, 3.4, 3.5'",
->>>>>>> 669aa088
             "version": "==5.4.1"
         },
         "regex": {
